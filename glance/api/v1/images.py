--- conflicted
+++ resolved
@@ -552,33 +552,6 @@
                                          req.context, id)
         registry.delete_image_metadata(self.options, req.context, id)
 
-<<<<<<< HEAD
-=======
-    def get_image_meta_or_404(self, request, id):
-        """
-        Grabs the image metadata for an image with a supplied
-        identifier or raises an HTTPNotFound (404) response
-
-        :param request: The WSGI/Webob Request object
-        :param id: The opaque image identifier
-
-        :raises HTTPNotFound if image does not exist
-        """
-        try:
-            return registry.get_image_metadata(self.options,
-                                               request.context, id)
-        except exception.NotFound:
-            msg = "Image with identifier %s not found" % id
-            logger.debug(msg)
-            raise HTTPNotFound(msg, request=request,
-                               content_type='text/plain')
-        except exception.NotAuthorized:
-            msg = "Unauthorized image access"
-            logger.debug(msg)
-            raise HTTPForbidden(msg, request=request,
-                                content_type='text/plain')
-
->>>>>>> 8e9b9e57
     def get_store_or_400(self, request, store_name):
         """
         Grabs the storage backend for the supplied store name
