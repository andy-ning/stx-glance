--- conflicted
+++ resolved
@@ -28,16 +28,10 @@
 from glance.common.db.sqlalchemy.session import get_session
 from glance.registry.db import models
 
-from glance.registry.db.sqlalchemy import api
 
-<<<<<<< HEAD
-
-IMPL = api
-=======
 # attributes common to all models
 BASE_MODEL_ATTRS = set(['id', 'created_at', 'updated_at', 'deleted_at',
                         'deleted'])
->>>>>>> 5f796b8e
 
 IMAGE_ATTRS = BASE_MODEL_ATTRS | set(['name', 'type', 'status', 'size',
                                       'is_public', 'location'])
