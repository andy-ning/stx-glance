[DEFAULT]
# Show more verbose log output (sets INFO log level output)
verbose = True

# Show debugging output in logs (sets DEBUG log level output)
debug = False

# Which backend store should Glance use by default is not specified
# in a request to add a new image to Glance? Default: 'file'
# Available choices are 'file', 'swift', and 's3'
default_store = file

# Address to bind the API server
bind_host = 0.0.0.0

# Port the bind the API server to
bind_port = 9292

# Address to find the registry server
registry_host = 0.0.0.0

# Port the registry server is listening on
registry_port = 9191

# Log to this file. Make sure you do not set the same log
# file for both the API and registry servers!
log_file = /var/log/glance/api.log

# ============ Filesystem Store Options ========================

# Directory that the Filesystem backend store
# writes image data to
filesystem_store_datadir = /var/lib/glance/images/

# ============ Swift Store Options =============================

# Address where the Swift authentication service lives
swift_store_auth_address = 127.0.0.1:8080/v1.0/

# User to authenticate against the Swift authentication service
swift_store_user = jdoe

# Auth key for the user authenticating against the
# Swift authentication service
swift_store_key = a86850deb2742ec3cb41518e26aa2d89

# Container within the account that the account should use
# for storing images in Swift
swift_store_container = glance

# Do we create the container if it does not exist?
swift_store_create_container_on_put = False

<<<<<<< HEAD
# ============ S3 Store Options =============================

# Address where the S3 authentication service lives
s3_store_host = 127.0.0.1:8080/v1.0/

# User to authenticate against the S3 authentication service
s3_store_access_key = <20-char AWS access key>

# Auth key for the user authenticating against the
# S3 authentication service
s3_store_secret_key = <40-char AWS secret key>

# Container within the account that the account should use
# for storing images in S3. Note that S3 has a flat namespace,
# so you need a unique bucket name for your glance images. An
# easy way to do this is append your AWS access key to "+glance".
# S3 buckets in AWS *must* be lowercased, so remember to lowercase
# your AWS access key if you use it in your bucket name below!
s3_store_bucket = <lowercased 20-char aws access key>+glance

# Do we create the bucket if it does not exist?
s3_store_create_bucket_on_put = False
=======
# ============ Image Cache Options ========================

# Directory that the Image Cache writes data to
# Make sure this is also set in glance-pruner.conf
image_cache_datadir = /var/lib/glance/image-cache/

# Number of seconds after which we should consider an incomplete image to be
# stalled and eligible for reaping
image_cache_stall_timeout = 86400
>>>>>>> 29b32674

# ============ Delayed Delete Options =============================

# Turn on/off delayed delete
delayed_delete = False

[pipeline:glance-api]
pipeline = versionnegotiation context apiv1app

# To enable Image Cache Management API replace pipeline with below:
# pipeline = versionnegotiation imagecache apiv1app

[pipeline:versions]
pipeline = versionsapp

[app:versionsapp]
paste.app_factory = glance.api.versions:app_factory

[app:apiv1app]
paste.app_factory = glance.api.v1:app_factory

[filter:versionnegotiation]
paste.filter_factory = glance.api.middleware.version_negotiation:filter_factory

[filter:imagecache]
paste.filter_factory = glance.api.middleware.image_cache:filter_factory

[filter:context]
paste.filter_factory = glance.common.context:filter_factory<|MERGE_RESOLUTION|>--- conflicted
+++ resolved
@@ -51,7 +51,6 @@
 # Do we create the container if it does not exist?
 swift_store_create_container_on_put = False
 
-<<<<<<< HEAD
 # ============ S3 Store Options =============================
 
 # Address where the S3 authentication service lives
@@ -67,14 +66,14 @@
 # Container within the account that the account should use
 # for storing images in S3. Note that S3 has a flat namespace,
 # so you need a unique bucket name for your glance images. An
-# easy way to do this is append your AWS access key to "+glance".
+# easy way to do this is append your AWS access key to "glance".
 # S3 buckets in AWS *must* be lowercased, so remember to lowercase
 # your AWS access key if you use it in your bucket name below!
-s3_store_bucket = <lowercased 20-char aws access key>+glance
+s3_store_bucket = <lowercased 20-char aws access key>glance
 
 # Do we create the bucket if it does not exist?
 s3_store_create_bucket_on_put = False
-=======
+
 # ============ Image Cache Options ========================
 
 # Directory that the Image Cache writes data to
@@ -84,7 +83,6 @@
 # Number of seconds after which we should consider an incomplete image to be
 # stalled and eligible for reaping
 image_cache_stall_timeout = 86400
->>>>>>> 29b32674
 
 # ============ Delayed Delete Options =============================
 
