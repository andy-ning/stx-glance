[DEFAULT]
# Show more verbose log output (sets INFO log level output)
verbose = True

# Show debugging output in logs (sets DEBUG log level output)
debug = False

# Which backend store should Glance use by default is not specified
# in a request to add a new image to Glance? Default: 'file'
# Available choices are 'file', 'swift', and 's3'
default_store = file

# Address to bind the API server
bind_host = 0.0.0.0

# Port the bind the API server to
bind_port = 9292

# Address to find the registry server
registry_host = 0.0.0.0

# Port the registry server is listening on
registry_port = 9191

# Log to this file. Make sure you do not set the same log
# file for both the API and registry servers!
log_file = /var/log/glance/api.log

# ============ Filesystem Store Options ========================

# Directory that the Filesystem backend store
# writes image data to
filesystem_store_datadir = /var/lib/glance/images/

# ============ Swift Store Options =============================

# Address where the Swift authentication service lives
swift_store_auth_address = 127.0.0.1:8080/v1.0/

# User to authenticate against the Swift authentication service
swift_store_user = jdoe

# Auth key for the user authenticating against the
# Swift authentication service
swift_store_key = a86850deb2742ec3cb41518e26aa2d89

# Container within the account that the account should use
# for storing images in Swift
swift_store_container = glance

# Do we create the container if it does not exist?
swift_store_create_container_on_put = False

<<<<<<< HEAD
# ============ Image Cache Options ========================

# Directory that the Image Cache writes data to
# Make sure this is also set in glance-pruner.conf
image_cache_datadir = /var/lib/glance/image-cache/

# Number of seconds after which we should consider an incomplete image to be
# stalled and eligible for reaping
image_cache_stall_timeout = 86400
=======
# ============ Delayed Delete Options =============================

# Turn on/off delayed delete
delayed_delete = False
>>>>>>> 8e9b9e57

[pipeline:glance-api]
pipeline = versionnegotiation context apiv1app

# To enable Image Cache Management API replace pipeline with below:
# pipeline = versionnegotiation imagecache apiv1app

[pipeline:versions]
pipeline = versionsapp

[app:versionsapp]
paste.app_factory = glance.api.versions:app_factory

[app:apiv1app]
paste.app_factory = glance.api.v1:app_factory

[filter:versionnegotiation]
paste.filter_factory = glance.api.middleware.version_negotiation:filter_factory

<<<<<<< HEAD
[filter:imagecache]
paste.filter_factory = glance.api.middleware.image_cache:filter_factory
=======
[filter:context]
paste.filter_factory = glance.common.context:filter_factory
>>>>>>> 8e9b9e57
<|MERGE_RESOLUTION|>--- conflicted
+++ resolved
@@ -51,7 +51,6 @@
 # Do we create the container if it does not exist?
 swift_store_create_container_on_put = False
 
-<<<<<<< HEAD
 # ============ Image Cache Options ========================
 
 # Directory that the Image Cache writes data to
@@ -61,12 +60,11 @@
 # Number of seconds after which we should consider an incomplete image to be
 # stalled and eligible for reaping
 image_cache_stall_timeout = 86400
-=======
+
 # ============ Delayed Delete Options =============================
 
 # Turn on/off delayed delete
 delayed_delete = False
->>>>>>> 8e9b9e57
 
 [pipeline:glance-api]
 pipeline = versionnegotiation context apiv1app
@@ -86,10 +84,8 @@
 [filter:versionnegotiation]
 paste.filter_factory = glance.api.middleware.version_negotiation:filter_factory
 
-<<<<<<< HEAD
 [filter:imagecache]
 paste.filter_factory = glance.api.middleware.image_cache:filter_factory
-=======
+
 [filter:context]
-paste.filter_factory = glance.common.context:filter_factory
->>>>>>> 8e9b9e57
+paste.filter_factory = glance.common.context:filter_factory